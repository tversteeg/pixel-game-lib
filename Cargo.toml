--- conflicted
+++ resolved
@@ -45,12 +45,8 @@
 taffy = "0.3.15"
 
 [target.'cfg(not(target_arch = "wasm32"))'.dependencies]
-<<<<<<< HEAD
-tokio = { version = "1.32.0", features = ["macros", "sync", "rt-multi-thread"] }
 assets_manager = { version = "0.10.2", default-features = false, features = ["toml", "png", "embedded"] }
-=======
 tokio = { version = "1.33.0", features = ["macros", "sync", "rt-multi-thread"], optional = true }
->>>>>>> d2ab29b9
 
 [target.'cfg(target_arch = "wasm32")'.dependencies]
 web-sys = { version = "0.3.64", features = ["CanvasRenderingContext2d", "Document", "Element", "HtmlCanvasElement", "ImageData", "Window"] }
